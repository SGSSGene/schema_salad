--- conflicted
+++ resolved
@@ -322,10 +322,7 @@
         except TypeError:
             return obj, metadata
 
-<<<<<<< HEAD
-    def resolve_all(self, document, base_url, file_base=None, checklinks=True):
-        # type: (Any, Union[str, unicode], Union[str, unicode], bool) -> Tuple[Any, Dict[str, Any]]
-=======
+
     def _resolve_idmap(self, document, loader):
         # Convert fields with mapSubject into lists
         # use mapPredicate if the mapped value isn't a dict.
@@ -334,7 +331,8 @@
                 "$import" not in document[idmapField] and
                 "$include" not in document[idmapField]):
                 ls = []
-                for k, v in document[idmapField].items():
+                for k in sorted(document[idmapField].keys()):
+                    v = document[idmapField][k]
                     if not isinstance(v, dict):
                         if idmapField in loader.mapPredicate:
                             v = {loader.mapPredicate[idmapField]: v}
@@ -384,6 +382,8 @@
     def _resolve_uris(self, document, loader, base_url):
         # Resolve remaining URLs based on document base
         for d in loader.url_fields:
+            if d in self.scoped_ref_fields:
+                continue
             if d in document:
                 if isinstance(document[d], basestring):
                     document[d] = loader.expand_url(
@@ -397,9 +397,8 @@
                         else url for url in document[d]]
 
 
-    def resolve_all(self, document, base_url, file_base=None):
-        # type: (Any, Union[str, unicode], Union[str, unicode]) -> Tuple[Any, Dict[str, Any]]
->>>>>>> 33ef215a
+    def resolve_all(self, document, base_url, file_base=None, checklinks=True):
+        # type: (Any, Union[str, unicode], Union[str, unicode], bool) -> Tuple[Any, Dict[str, Any]]
         loader = self
         metadata = {}  # type: Dict[str, Any]
         if file_base is None:
@@ -447,74 +446,11 @@
                 metadata, _ = loader.resolve_all(metadata, base_url, file_base=file_base, checklinks=False)
 
         if isinstance(document, dict):
-<<<<<<< HEAD
-            for idmapField in loader.idmap:
-                if (idmapField in document and isinstance(document[idmapField], dict) and
-                    "$import" not in document[idmapField] and
-                    "$include" not in document[idmapField]):
-                    ls = []
-                    for k in sorted(document[idmapField].keys()):
-                        v = document[idmapField][k]
-                        if not isinstance(v, dict):
-                            if idmapField in loader.mapPredicate:
-                                v = {loader.mapPredicate[idmapField]: v}
-                            else:
-                                raise validate.ValidationException(
-                                    "mapSubject '%s' value '%s' is not a dict and does not have a mapPredicate" % (k, v))
-                        v[loader.idmap[idmapField]] = k
-                        ls.append(v)
-                    document[idmapField] = ls
-
-            for identifer in loader.identifiers:
-                if identifer in document:
-                    if isinstance(document[identifer], basestring):
-                        document[identifer] = loader.expand_url(
-                            document[identifer], base_url, scoped=True)
-                        if document[identifer] not in loader.idx or isinstance(loader.idx[document[identifer]], basestring):
-                            loader.idx[document[identifer]] = document
-                        base_url = document[identifer]
-                    else:
-                        raise validate.ValidationException(
-                            "identifier field '%s' must be a string" % (document[identifer]))
-
-            for identifer in loader.identity_links:
-                if identifer in document and isinstance(document[identifer], list):
-                    for n, v in enumerate(document[identifer]):
-                        if isinstance(document[identifer][n], basestring):
-                            document[identifer][n] = loader.expand_url(
-                                document[identifer][n], base_url, scoped=True)
-                            if document[identifer][n] not in loader.idx:
-                                loader.idx[document[identifer][
-                                    n]] = document[identifer][n]
-
-            for d in document:
-                d2 = loader.expand_url(d, "", scoped=False, vocab_term=True)
-                if d != d2:
-                    document[d2] = document[d]
-                    del document[d]
-
-            for d in loader.url_fields:
-                if d in self.scoped_ref_fields:
-                    continue
-                if d in document:
-                    if isinstance(document[d], basestring):
-                        document[d] = loader.expand_url(
-                            document[d], base_url, scoped=False, vocab_term=(d in loader.vocab_fields))
-                    elif isinstance(document[d], list):
-                        document[d] = [
-                            loader.expand_url(
-                                url, base_url, scoped=False,
-                                vocab_term=(d in loader.vocab_fields))
-                            if isinstance(url, (str, unicode))
-                            else url for url in document[d]]
-=======
-
             self._resolve_idmap(document, loader)
             base_url = self._resolve_identifier(document, loader, base_url)
             self._resolve_identity(document, loader, base_url)
             self._normalize_fields(document, loader)
             self._resolve_uris(document, loader, base_url)
->>>>>>> 33ef215a
 
             try:
                 for key, val in document.items():
